--- conflicted
+++ resolved
@@ -252,13 +252,6 @@
     Ok(unpacked)
 }
 
-<<<<<<< HEAD
-pub fn unpack_rlp(bytes: &[u8]) -> Result<Rlp, RlpError> {
-    Ok(Rlp::new(unpack_rlp_element(bytes, 0)?.into()))
-}
-
-=======
->>>>>>> 3412f738
 fn parse_num<const N: usize>(bytes: [u8; N]) -> Option<Vec<u8>> {
     bytes
         .iter()
@@ -334,17 +327,6 @@
     }
 }
 
-<<<<<<< HEAD
-pub fn pack_rlp(mut rlp: Rlp) -> Result<Vec<u8>, RlpError> {
-    let mut pack = Vec::new();
-    while let Some(rec) = rlp.pop_front() {
-        recursive_pack_rlp(&mut pack, rec)?;
-    }
-    Ok(pack)
-}
-
-=======
->>>>>>> 3412f738
 // https://ethereum.org/en/developers/docs/data-structures-and-encoding/rlp/#examples
 #[cfg(test)]
 mod tests {
